# vespa
<<<<<<< HEAD
Python tools for Magnetic Resonance Spectroscopy - RF Pulses, Spectral Simulation and Data Analysis
=======
Versatile Simulation Pulses and Analysis - Python tools for Magnetic Resonance Spectroscopy
>>>>>>> 305ad7e7

- Contact: Brian J. Soher, vespa@briansoher.com
- Licence: BSD, specifically a "three-clause" BSD license
- For install, usage, and technical information see Github Pages: http://github.com/vespa-mrs/vespa/

## Description

Vespa is an integrated, open source, open development platform that contains four magnetic resonance spectroscopy (MRS) software applications, written in Python, called: 
	
1. Pulse      - for RF pulse design
2. Simulation - allows spectral simulation and prototyping
3. Priorset   - is an application for creating 'fake' MRS data sets 
4. Analysis   - interactive spectral data processing and analysis

These applications can be run separately, but can also communicate via a shared database of objects/results. Integration allows one application to use the output from another as input. For example, Simulation can make use of an RF pulse designed in Pulse to create a more realistic MR simulation.

The Vespa project addresses previous software limitations such as: non-standard data access, closed source and multiple language software (that complicate algorithm extension), and a lack of integration between programs. 

## Background

The Vespa package is an extensive redesign of three previous MRS software tools:

- MatPulse   (Pulse) - software for RF pulse design written in Matlab, 
- GAVA/Gamma (Simulation) - software for spectral simulation code in IDL
- IDL_Vespa  (Analysis) - spectral data processing and analysis code in IDL 

Thanks to the NIH (grant number 1R01EB008387-01A1) for funding the maintenance and extension of these separate applications into a combined environment based entirely on the Python language.

## Compatibility

Vespa has been tested and is certified to run on the following systems: Windows, Macintosh OSX, and Linux. However, it should run on any system that supports python and wxpython.<|MERGE_RESOLUTION|>--- conflicted
+++ resolved
@@ -1,9 +1,5 @@
 # vespa
-<<<<<<< HEAD
-Python tools for Magnetic Resonance Spectroscopy - RF Pulses, Spectral Simulation and Data Analysis
-=======
 Versatile Simulation Pulses and Analysis - Python tools for Magnetic Resonance Spectroscopy
->>>>>>> 305ad7e7
 
 - Contact: Brian J. Soher, vespa@briansoher.com
 - Licence: BSD, specifically a "three-clause" BSD license
